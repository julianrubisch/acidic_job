source 'https://rubygems.org'

<<<<<<< HEAD
gemspec
=======
source "https://rubygems.org"

# Specify your gem's dependencies in acidic_job.gemspec
gemspec

gem "activejob", "~> 6.1.0"
gem "activerecord", "~> 6.1.0"
>>>>>>> f7c0b191
<|MERGE_RESOLUTION|>--- conflicted
+++ resolved
@@ -1,13 +1,6 @@
 source 'https://rubygems.org'
 
-<<<<<<< HEAD
-gemspec
-=======
-source "https://rubygems.org"
-
-# Specify your gem's dependencies in acidic_job.gemspec
 gemspec
 
 gem "activejob", "~> 6.1.0"
-gem "activerecord", "~> 6.1.0"
->>>>>>> f7c0b191
+gem "activerecord", "~> 6.1.0"